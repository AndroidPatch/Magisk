--- conflicted
+++ resolved
@@ -363,230 +363,6 @@
         public abstract void task(File file);
     }
 
-<<<<<<< HEAD
-=======
-    public static class Initialize extends AsyncTask<Void, Void, Void> {
-
-        private Context mContext;
-
-        public Initialize(Context context) {
-            mContext = context;
-        }
-
-        @Override
-        protected Void doInBackground(Void... voids) {
-            List<String> ret = Shell.sh("getprop magisk.version");
-            if (ret.get(0).replaceAll("\\s", "").isEmpty()) {
-                magiskVersion = -1;
-            } else {
-                magiskVersion = Integer.parseInt(ret.get(0));
-            }
-
-            // Install Busybox and set as top priority
-//            if (Shell.rootAccess()) {
-//                String busybox = mContext.getApplicationInfo().nativeLibraryDir + "/libbusybox.so";
-//                Shell.su(
-//                        "rm -rf /data/busybox",
-//                        "mkdir -p /data/busybox",
-//                        "cp -af " + busybox + " /data/busybox/busybox",
-//                        "chmod 755 /data/busybox /data/busybox/busybox",
-//                        "chcon u:object_r:system_file:s0 /data/busybox /data/busybox/busybox",
-//                        "/data/busybox/busybox --install -s /data/busybox",
-//                        "rm -f /data/busybox/su",
-//                        "export PATH=/data/busybox:$PATH"
-//                );
-//            }
-            return null;
-        }
-
-        @Override
-        protected void onPostExecute(Void aVoid) {
-            super.onPostExecute(aVoid);
-            if (!Shell.rootAccess()) {
-                Snackbar.make(((Activity) mContext).findViewById(android.R.id.content), R.string.no_root_access, Snackbar.LENGTH_LONG).show();
-            }
-
-        }
-    }
-
-    public static class CheckUpdates extends AsyncTask<Void, Void, Void> {
-
-        private Context mContext;
-
-        public CheckUpdates(Context context) {
-            mContext = context;
-        }
-
-        @Override
-        protected Void doInBackground(Void... voids) {
-            try {
-                HttpURLConnection c = (HttpURLConnection) new URL(UPDATE_JSON).openConnection();
-                c.setRequestMethod("GET");
-                c.setInstanceFollowRedirects(false);
-                c.setDoOutput(false);
-                c.connect();
-
-                BufferedReader br = new BufferedReader(new InputStreamReader(c.getInputStream()));
-                StringBuilder sb = new StringBuilder();
-                String line;
-                while ((line = br.readLine()) != null) {
-                    sb.append(line);
-                }
-                br.close();
-                JSONObject json = new JSONObject(sb.toString());
-                JSONObject magisk = json.getJSONObject("magisk");
-                JSONObject app = json.getJSONObject("app");
-                JSONObject root = json.getJSONObject("root");
-
-                remoteMagiskVersion = magisk.getInt("versionCode");
-                magiskLink = magisk.getString("link");
-                magiskChangelog = magisk.getString("changelog");
-
-                remoteAppVersion = app.getInt("versionCode");
-                appLink = app.getString("link");
-                appChangelog = app.getString("changelog");
-
-                phhLink = root.getString("phh");
-                supersuLink = root.getString("supersu");
-
-            } catch (IOException | JSONException ignored) {
-            }
-            return null;
-        }
-
-        @Override
-        protected void onPostExecute(Void aVoid) {
-            super.onPostExecute(aVoid);
-            if (Shell.rootAccess() && magiskVersion == -1) {
-                new AlertDialog.Builder(mContext)
-                        .setTitle(R.string.no_magisk_title)
-                        .setMessage(R.string.no_magisk_msg)
-                        .setCancelable(true)
-                        .setPositiveButton(R.string.download_install, (dialogInterface, i) -> {
-                            new AlertDialog.Builder(mContext)
-                                    .setTitle(R.string.root_method_title)
-                                    .setItems(new String[]{mContext.getString(R.string.phh), mContext.getString(R.string.supersu)}, (dialogInterface1, root) -> {
-                                        DownloadReceiver rootReceiver;
-                                        String link, filename;
-                                        switch (root) {
-                                            case 0:
-                                                link = phhLink;
-                                                filename = "phhsu.zip";
-                                                rootReceiver = new DownloadReceiver(mContext.getString(R.string.phh)) {
-                                                    @Override
-                                                    public void task(File file) {
-                                                        new RemoveSystemSU().execute();
-                                                        new FlashZIP(mContext, mName, file.getPath()).execute();
-                                                    }
-                                                };
-                                                break;
-                                            case 1:
-                                                link = supersuLink;
-                                                filename = "supersu.zip";
-                                                rootReceiver = new DownloadReceiver(mContext.getString(R.string.supersu)) {
-                                                    @Override
-                                                    public void task(File file) {
-                                                        new RemoveSystemSU().execute();
-                                                        new FlashZIP(mContext, mName, file.getPath()).execute();
-                                                    }
-                                                };
-                                                break;
-                                            default:
-                                                rootReceiver = null;
-                                                link = filename = null;
-                                        }
-                                        DownloadReceiver magiskReceiver = new DownloadReceiver(mContext.getString(R.string.magisk)) {
-                                            @Override
-                                            public void task(File file) {
-                                                Context temp = mContext;
-                                                new FlashZIP(mContext, mName, file.getPath()) {
-                                                    @Override
-                                                    protected void done() {
-                                                        downloadAndReceive(temp, rootReceiver, link, filename);
-                                                    }
-                                                }.execute();
-                                            }
-                                        };
-                                        downloadAndReceive(mContext, magiskReceiver, magiskLink, "latest_magisk.zip");
-                                    })
-                                    .show();
-                        })
-                        .setNegativeButton(R.string.no_thanks, null)
-                        .show();
-            } else if (Shell.rootStatus == 2) {
-                new AlertDialog.Builder(mContext)
-                        .setTitle(R.string.root_system)
-                        .setMessage(R.string.root_system_msg)
-                        .setCancelable(true)
-                        .setPositiveButton(R.string.download_install, (dialogInterface, i) -> {
-                            new AlertDialog.Builder(mContext)
-                                    .setTitle(R.string.root_method_title)
-                                    .setItems(new String[]{mContext.getString(R.string.phh), mContext.getString(R.string.supersu)}, (dialogInterface1, root) -> {
-                                        switch (root) {
-                                            case 0:
-                                                downloadAndReceive(
-                                                        mContext,
-                                                        new DownloadReceiver(mContext.getString(R.string.phh)) {
-                                                            @Override
-                                                            public void task(File file) {
-                                                                new FlashZIP(mContext, mName, file.getPath()).execute();
-                                                            }
-                                                        },
-                                                        phhLink, "phhsu.zip");
-                                                break;
-                                            case 1:
-                                                downloadAndReceive(
-                                                        mContext,
-                                                        new DownloadReceiver(mContext.getString(R.string.supersu)) {
-                                                            @Override
-                                                            public void task(File file) {
-                                                                new FlashZIP(mContext, mName, file.getPath()).execute();
-                                                            }
-                                                        },
-                                                        supersuLink, "supersu.zip");
-                                                break;
-                                        }
-                                    })
-                                    .show();
-                        })
-                        .setNegativeButton(R.string.no_thanks, null)
-                        .show();
-            }
-        }
-    }
-
-    public static class RemoveSystemSU extends AsyncTask<Void, Void, Void> {
-
-        @Override
-        protected Void doInBackground(Void... voids) {
-            Shell.su(
-                    "umount /system/xbin",
-                    "umount -l /system/xbin",
-                    "if [ ! -z $(which su | grep system) ]; then",
-                    "mount -o rw,remount /system",
-                    "rm -rf /system/.pin /system/app/SuperSU /system/bin/.ext /system/etc/.installed_su_daemon " +
-                            "/system/etc/install-recovery.sh /system/etc/init.d/99SuperSUDaemon /system/xbin/daemonsu " +
-                            "/system/xbin/su /system/xbin/sugote /system/xbin/sugote-mksh /system/xbin/supolicy " +
-                            "/data/app/eu.chainfire.supersu-*",
-                    "mv -f /system/bin/app_process32_original /system/bin/app_process32",
-                    "mv -f /system/bin/app_process64_original /system/bin/app_process64",
-                    "mv -f /system/bin/install-recovery_original.sh /system/bin/install-recovery.sh",
-                    "if [ -e /system/bin/app_process64 ]; then",
-                    "ln -sf /system/bin/app_process64 /system/bin/app_process",
-                    "else",
-                    "ln -sf /system/bin/app_process32 /system/bin/app_process",
-                    "fi",
-                    "umount /system",
-                    "fi",
-                    "setprop magisk.root 1"
-            );
-            return null;
-        }
-    }
-
-
-
->>>>>>> 8176fb7b
     public static boolean isMyServiceRunning(Class<?> serviceClass, Context context) {
         ActivityManager manager = (ActivityManager) context.getSystemService(Context.ACTIVITY_SERVICE);
         for (ActivityManager.RunningServiceInfo service : manager.getRunningServices(Integer.MAX_VALUE)) {
