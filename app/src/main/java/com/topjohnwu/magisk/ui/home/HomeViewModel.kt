--- conflicted
+++ resolved
@@ -157,12 +157,14 @@
     }
 
     fun refresh() {
-<<<<<<< HEAD
         magiskRepo.fetchConfig()
             .applyViewModel(this)
             .doOnSubscribeUi {
                 magiskState.value = MagiskState.LOADING
                 managerState.value = MagiskState.LOADING
+                ctsState.value = SafetyNetState.IDLE
+                basicIntegrityState.value = SafetyNetState.IDLE
+                safetyNetTitle.value = R.string.safetyNet_check_text
             }
             .subscribeK {
                 it.app.let {
@@ -176,17 +178,6 @@
                 updateSelf()
                 ensureEnv()
             }
-=======
-        state = State.LOADING
-        magiskState.value = MagiskState.LOADING
-        managerState.value = MagiskState.LOADING
-        ctsState.value = SafetyNetState.IDLE
-        basicIntegrityState.value = SafetyNetState.IDLE
-        safetyNetTitle.value = R.string.safetyNet_check_text
-        Event.reset(this)
-        Config.remoteMagiskVersionString = null
-        Config.remoteMagiskVersionCode = -1
->>>>>>> 80cd85b0
 
         hasRoot.value = Shell.rootAccess()
     }
